{
  "name": "star",
  "version": "0.1.0",
  "description": "Browser demo for STAR with WebAssembly",
  "scripts": {
    "build": "webpack --config webpack.config.js",
    "build:release": "webpack --config webpack.config.js --mode production"
  },
  "author": "remi@brave.com",
  "repository": {
    "type": "git",
    "url": "git+https://github.com/brave/sta-rs.git"
  },
  "keywords": [
    "webassembly",
    "wasm",
    "rust",
    "webpack",
    "star"
  ],
  "bugs": {
    "url": "https://github.com/brave/sta-rs/issues"
  },
  "homepage": "https://github.com/brave/sta-rs#readme",
  "dependencies": {
    "koa": "2.13.4",
    "koa-static": "5.0.0",
    "star-wasm": "file:../pkg"
  },
  "devDependencies": {
<<<<<<< HEAD
    "copy-webpack-plugin": "^9.0.1",
    "eslint": "8.15.0",
=======
    "copy-webpack-plugin": "9.1.0",
    "eslint": "7.32.0",
>>>>>>> dbb84a6a
    "webpack": "5.52.0",
    "webpack-cli": "4.8.0"
  }
}<|MERGE_RESOLUTION|>--- conflicted
+++ resolved
@@ -28,13 +28,8 @@
     "star-wasm": "file:../pkg"
   },
   "devDependencies": {
-<<<<<<< HEAD
-    "copy-webpack-plugin": "^9.0.1",
+    "copy-webpack-plugin": "9.1.0",
     "eslint": "8.15.0",
-=======
-    "copy-webpack-plugin": "9.1.0",
-    "eslint": "7.32.0",
->>>>>>> dbb84a6a
     "webpack": "5.52.0",
     "webpack-cli": "4.8.0"
   }
